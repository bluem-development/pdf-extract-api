# Use an official Python runtime as a parent image
FROM python:3.10-slim


# Set the working directory
WORKDIR /app

RUN echo 'Acquire::http::Pipeline-Depth 0;\nAcquire::http::No-Cache true;\nAcquire::BrokenProxy true;\n' > /etc/apt/apt.conf.d/99fixbadproxy

# Clear the APT cache, update package lists, and install dependencies
RUN apt-get clean && rm -rf /var/lib/apt/lists/* \
    && apt-get update --fix-missing \
    && apt-get install -y \
<<<<<<< HEAD
    libgl1-mesa-glx \
    tesseract-ocr \
    libtesseract-dev \
    poppler-utils \
=======
        libgl1-mesa-glx \
        tesseract-ocr \
        libtesseract-dev \
        poppler-utils \
        libpoppler-cpp-dev \
>>>>>>> 49c50ed3
    && rm -rf /var/lib/apt/lists/*

# Copy the requirements file into the container
COPY requirements.txt .


# Install any needed packages specified in requirements.txt
RUN pip install --no-cache-dir -r requirements.txt

# Copy the rest of the application code
COPY . .

# Expose the port the FastAPI app runs on
EXPOSE 8000

# Define the command to run your application
CMD ["uvicorn", "main:app", "--host", "0.0.0.0", "--port", "8000"]<|MERGE_RESOLUTION|>--- conflicted
+++ resolved
@@ -11,18 +11,11 @@
 RUN apt-get clean && rm -rf /var/lib/apt/lists/* \
     && apt-get update --fix-missing \
     && apt-get install -y \
-<<<<<<< HEAD
-    libgl1-mesa-glx \
-    tesseract-ocr \
-    libtesseract-dev \
-    poppler-utils \
-=======
         libgl1-mesa-glx \
         tesseract-ocr \
         libtesseract-dev \
         poppler-utils \
         libpoppler-cpp-dev \
->>>>>>> 49c50ed3
     && rm -rf /var/lib/apt/lists/*
 
 # Copy the requirements file into the container
